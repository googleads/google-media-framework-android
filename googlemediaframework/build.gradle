--- conflicted
+++ resolved
@@ -41,8 +41,7 @@
 }
 
 dependencies {
-<<<<<<< HEAD
-    compile 'com.google.android.exoplayer:exoplayer:r1.5.2'
+    compile 'com.google.android.exoplayer:exoplayer:r1.5.6'
 }
 
 publish {
@@ -53,7 +52,4 @@
     version = '0.2.1'
     description = 'Google Media Framework for Android.'
     website = 'https://github.com/googleads/google-media-framework-android'
-=======
-    compile 'com.google.android.exoplayer:exoplayer:r1.5.6'
->>>>>>> 81d29b61
 }